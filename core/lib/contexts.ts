--- conflicted
+++ resolved
@@ -58,15 +58,8 @@
 }
 
 export function getRuleParts(input: string): Array<string> | undefined {
-<<<<<<< HEAD
-    const regex = /^iglu:((?:(?:[a-zA-Z0-9-_]+|\*)\.)+(?:[a-zA-Z0-9-_]+|\*))\/([a-zA-Z0-9-_.]+|\*)\/jsonschema\/([1-9][0-9]*|\*)-(0|[1-9][0-9]*|\*)-(0|[1-9][0-9]*|\*)$/;
-    let matches = regex.exec(input);
-=======
-    console.log("here's hte rule: ", input);
     const re = new RegExp('^iglu:((?:(?:[a-zA-Z0-9-_]+|\\*)\.)+(?:[a-zA-Z0-9-_]+|\\*))\/([a-zA-Z0-9-_.]+|\\*)\/jsonschema\/([1-9][0-9]*|\\*)-(0|[1-9][0-9]*|\\*)-(0|[1-9][0-9]*|\\*)$');
     let matches = re.exec(input);
-    console.log("heres the matches: ", matches);
->>>>>>> 86f7da68
     if (matches !== null && validateVendor(matches[1]))
         return matches.slice(1,6);
     return undefined;
