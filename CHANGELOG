<<<<<<< HEAD
Version 1.0.0 (2014-03-XX)
--------------------------
Added extra meta-data to package.json (#83)
Moved part of banner.js into Gruntfile with grunt-concat's banner option so its values are based on package.json (#82)
Started using Browserify for modules (#74)
Replaced some/all of lib/.js with modules (#7)
Added user fingerprinting on/off switch and configurable hash seed (#7)
Deprecated trackImpression (#66)
Removed attachUserId as fully deprecated now (#64)
Removed setSiteId as fully deprecated now (#63)
Removed getVisitor-Id, -Info as fully deprecated now (#62)
Removed trackEvent as fully deprecated now (#61)
Tightened public API for SnowPlow (#29)
Renamed SnowPlow everywhere to Snowplow (#69)
Prepended window. or SnowPlow.windowAlias. onto _snaq everywhere (#39)
Removed legacy Piwik plugin framework (#56)
Moved hasSessionStorage and hasLocalStorage into detectors.js (#91)
Wrote tests for AsyncQueueProxy (#100)
Added Travis CI to the project (#103)
Added a built with Grunt button to the README (#102)
Added named Grunt tasks (#86)
Added Intern unit tests for payload.js (#5)
Replaced all functions in identifiers.js which are directly available from lodash (#85)
Moved functions from identifers.js into payload.js and wrote Intern tests for them (#108)
=======
Version 0.14.1 (2014-03-12)
---------------------------
Fixed bug where fromQuerystring was matching fragments instead of just the querystring (#116) 
>>>>>>> e6157f20

Version 0.14.0 (2014-02-12)
---------------------------
Bumped version to 0.14.0
Removed all DEBUG blocks from codebase (#65)
Renamed requestStringBuilder to payloadBuilder and moved it into its own file, payload.js (#55)
Introduced gzipped sp.js library (#48)
Updated grunt and intern dependencies (#54)
Replaced snowpak.sh with Grunt and grunt-yui-compressor (#53)
Added setUserIdFromReferrer and setUserIdFromLocation (#57)
Added ability to pass a referrer to Snowplow from an IFRAME (#1)
Tested setDoNotTrack and renamed it to respectDoNotTrack (#28)
Moved detect...() functions into new file context.js (#37)
Moved cookie-related functionality into new file cookie.js (#77)
Removed getLegacyCookieName as no longer needed for migrating cookie IDs (#50)
Switched deployment to use Grunt (#58)
Added setUserIdFromCookie (#78)

Version 0.13.1 (2014-01-28)
---------------------------
Fixed bug where non-String values are not being added to our payload (#71)

Version 0.13.0 (2014-01-26)
---------------------------
Added fully retrospective CHANGELOG (#20)
Added setPlatform support, thanks @rcs! (#25)
Added currency field to ecommerce transactions (#34)
Added custom unstructured contexts (#49)
Added base64decode to Tracker (#36)
Added null check to requestStringBuilder() (#40)
Added array helpers (#41)
Fixed (harmless) bug in base64.js (#35)
Update .gitignore to be node-friendly .gitignore (#52)
Switched to Semantic versioning & only put MAJOR version in hosted path to snowplow.js (#47)
Added package.json (#38)
Added retrospective tags back in (#22)
Restructured folders (#21)

Version 0.12.0 (2013-07-07)
---------------------------
Fixed document reference to use documentAlias (#247)
Fixed bug with setCustomUrl (#267)
Changed ev_ to se_ for structured events (#197)
Fixed Firefox failure when "Always ask" set for cookies (#163)
Fixed bug in page ping functionality detected in IE 8 (#260)
Replaced forEach as not supported in IE 6-8 (#295)

Version 0.11.2 (2013-05-14)
---------------------------
Added unstructured events, thanks @rgabo, @tarsolya, @lackac (#198)
Remove leading ampersand in querystring (#188)

Version 0.11.1 (2013-02-25)
---------------------------
Fixed bug with cookie secure flag killing user ID cookies (#181)

Version 0.11.0 (2013-02-22)
---------------------------
Introduced setAppId() and deprecated setSiteId() (#168)
1st party user ID now transmitted as duid (domain uid) (part of #150)
Now sends dtm - the client timestamp (#149)
Deprecated and disabled attachUserId()
Deprecated getVisitorId() and getVisitorInfo() - use getDomainUserId() and getDomainUserInfo() instead
Added setUserId which sets the uid field (#167)
Snowplow cookies no longer tied to site ID (#148)

Version 0.10.0 (2013-02-15)
---------------------------
Updated copyright notices
Removed deprecated setAccount(), setTracker(), setHeartBeatTimer() - BREAKING CHANGE (#86)
Added document charset to querystring (#138)
Page ping no longer killed by 1 heartbeat w/o activity (#132)
Added document & viewport dimensions (#94)
Introduced trackStructEvent and deprecated trackEvent (#143)
Cleaned up getRequest code to use improved requestStringBuilder
Fixed logImpression (was using wrong argument names) (#162)
Added scroll offsets to page ping (#127)

Version 0.9.1 (2013-01-29)
--------------------------
Fixed bug where secure flag not being set on cookies sent via HTTPS

Version 0.9.0 (2012-12-26)
--------------------------
Each event now sent with an event type `e` (#63)
Refactoring of event definition code
Added attachUserId(boolean) method (#92)
Removed configCustomData from logImpression (#115)
Cleaned up activity tracking (page pings)
Added a combine only option to snowpak.sh

Version 0.8.2 (2012-12-18)
--------------------------
Fixed regressions from splitting JS into multiple files (#103)

Version 0.8.1 (2012-11-29)
--------------------------
Fixed bug with trailing comma (#102)
Removed console.log when not debugging (#101)
Removed minified sp.js from version control (added .gitignore to keep it out)

Version 0.8.0 (2012-11-28)
--------------------------
Rename ice.png to i - BREAKING CHANGE (#29)
Added setCollectorCf() and deprecated setAccount() (#32)
Tracker constructor now supports Cf or Url (part of #44)
getTrackerCf() and -Url() added, getTracker() deprecated (part of #44)
Added tracker version (`tv`) to querystring (#41)
Added color depth tracking (part of #69)
Added timezone tracking (part of #69)
Added user fingerprinting (#70)
Broke out .js into multiple files (#55)

Version 0.7.0 (2012-10-01)
--------------------------
Renamed said to aid for application ID

Version 0.6 (2012-09-05)
------------------------
Added setSiteId functionality
Added ecommerce tracking

Version 0.5 (2012-08-18)
--------------------------
Changed header comments from Doxygen format to JsDoc
Added support for specifying collectorUrl directly
Added versioning into header comment (so survives minification)
Took f_ off res and cookie; added url onto end, renamed rdm to tid

Version 0.4 (2012-05-30)
------------------------
Improved names of querystring params
Added page-url to querystring as fallback

Version 0.3 (2012-05-18)
------------------------
Updated to prepend f_ to browser features
Revised the querystring name-value pairs to make them more user-friendly

Version 0.2 (2012-05-08)
------------------------
Formalised minification process

Version 0.1 (2012-03-21)
------------------------
Initial release<|MERGE_RESOLUTION|>--- conflicted
+++ resolved
@@ -1,4 +1,3 @@
-<<<<<<< HEAD
 Version 1.0.0 (2014-03-XX)
 --------------------------
 Added extra meta-data to package.json (#83)
@@ -23,11 +22,10 @@
 Added Intern unit tests for payload.js (#5)
 Replaced all functions in identifiers.js which are directly available from lodash (#85)
 Moved functions from identifers.js into payload.js and wrote Intern tests for them (#108)
-=======
+
 Version 0.14.1 (2014-03-12)
 ---------------------------
 Fixed bug where fromQuerystring was matching fragments instead of just the querystring (#116) 
->>>>>>> e6157f20
 
 Version 0.14.0 (2014-02-12)
 ---------------------------
